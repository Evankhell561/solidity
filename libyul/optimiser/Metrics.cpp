/*(
	This file is part of solidity.

	solidity is free software: you can redistribute it and/or modify
	it under the terms of the GNU General Public License as published by
	the Free Software Foundation, either version 3 of the License, or
	(at your option) any later version.

	solidity is distributed in the hope that it will be useful,
	but WITHOUT ANY WARRANTY; without even the implied warranty of
	MERCHANTABILITY or FITNESS FOR A PARTICULAR PURPOSE.  See the
	GNU General Public License for more details.

	You should have received a copy of the GNU General Public License
	along with solidity.  If not, see <http://www.gnu.org/licenses/>.
*/
/**
* Module providing metrics for the optimizer.
*/

#include <libyul/optimiser/Metrics.h>

#include <libyul/AsmData.h>
#include <libyul/Exceptions.h>
#include <libyul/Utilities.h>
#include <libyul/backends/evm/EVMDialect.h>

#include <libevmasm/Instruction.h>
#include <libevmasm/GasMeter.h>

#include <libdevcore/Visitor.h>
#include <libdevcore/CommonData.h>

using namespace std;
using namespace dev;
using namespace yul;

size_t CodeSize::codeSize(Statement const& _statement)
{
	CodeSize cs;
	cs.visit(_statement);
	return cs.m_size;
}

size_t CodeSize::codeSize(Expression const& _expression)
{
	CodeSize cs;
	cs.visit(_expression);
	return cs.m_size;
}

size_t CodeSize::codeSize(Block const& _block)
{
	CodeSize cs;
	cs(_block);
	return cs.m_size;
}

size_t CodeSize::codeSizeIncludingFunctions(Block const& _block)
{
	CodeSize cs(false);
	cs(_block);
	return cs.m_size;
}

void CodeSize::visit(Statement const& _statement)
{
	if (holds_alternative<FunctionDefinition>(_statement) && m_ignoreFunctions)
		return;
	else if (
<<<<<<< HEAD
		_statement.type() == typeid(If) ||
		_statement.type() == typeid(Break) ||
		_statement.type() == typeid(Continue) ||
		_statement.type() == typeid(Leave)
=======
		holds_alternative<If>(_statement) ||
		holds_alternative<Break>(_statement) ||
		holds_alternative<Continue>(_statement)
>>>>>>> 77a537e2
	)
		m_size += 2;
	else if (holds_alternative<ForLoop>(_statement))
		m_size += 3;
	else if (holds_alternative<Switch>(_statement))
		m_size += 1 + 2 * std::get<Switch>(_statement).cases.size();
	else if (!(
		holds_alternative<Block>(_statement) ||
		holds_alternative<ExpressionStatement>(_statement) ||
		holds_alternative<Assignment>(_statement) ||
		holds_alternative<VariableDeclaration>(_statement)
	))
		++m_size;

	ASTWalker::visit(_statement);
}

void CodeSize::visit(Expression const& _expression)
{
	if (!holds_alternative<Identifier>(_expression))
		++m_size;
	ASTWalker::visit(_expression);
}


size_t CodeCost::codeCost(Dialect const& _dialect, Expression const& _expr)
{
	CodeCost cc(_dialect);
	cc.visit(_expr);
	return cc.m_cost;
}


void CodeCost::operator()(FunctionCall const& _funCall)
{
	ASTWalker::operator()(_funCall);

	if (EVMDialect const* dialect = dynamic_cast<EVMDialect const*>(&m_dialect))
		if (BuiltinFunctionForEVM const* f = dialect->builtin(_funCall.functionName.name))
			if (f->instruction)
			{
				addInstructionCost(*f->instruction);
				return;
			}

	m_cost += 49;
}

void CodeCost::operator()(Literal const& _literal)
{
	yulAssert(m_cost >= 1, "Should assign cost one in visit(Expression).");
	size_t cost = 0;
	switch (_literal.kind)
	{
	case LiteralKind::Boolean:
		break;
	case LiteralKind::Number:
		for (u256 n = u256(_literal.value.str()); n >= 0x100; n >>= 8)
			cost++;
		break;
	case LiteralKind::String:
		cost = _literal.value.str().size();
		break;
	}

	m_cost += cost;
}

void CodeCost::visit(Statement const& _statement)
{
	++m_cost;
	ASTWalker::visit(_statement);
}

void CodeCost::visit(Expression const& _expression)
{
	++m_cost;
	ASTWalker::visit(_expression);
}

void CodeCost::addInstructionCost(eth::Instruction _instruction)
{
	dev::eth::Tier gasPriceTier = dev::eth::instructionInfo(_instruction).gasPriceTier;
	if (gasPriceTier < dev::eth::Tier::VeryLow)
		m_cost -= 1;
	else if (gasPriceTier < dev::eth::Tier::High)
		m_cost += 1;
	else
		m_cost += 49;
}

void AssignmentCounter::operator()(Assignment const& _assignment)
{
	for (auto const& variable: _assignment.variableNames)
		++m_assignmentCounters[variable.name];
}

size_t AssignmentCounter::assignmentCount(YulString _name) const
{
	auto it = m_assignmentCounters.find(_name);
	return (it == m_assignmentCounters.end()) ? 0 : it->second;
}<|MERGE_RESOLUTION|>--- conflicted
+++ resolved
@@ -68,16 +68,10 @@
 	if (holds_alternative<FunctionDefinition>(_statement) && m_ignoreFunctions)
 		return;
 	else if (
-<<<<<<< HEAD
-		_statement.type() == typeid(If) ||
-		_statement.type() == typeid(Break) ||
-		_statement.type() == typeid(Continue) ||
-		_statement.type() == typeid(Leave)
-=======
 		holds_alternative<If>(_statement) ||
 		holds_alternative<Break>(_statement) ||
-		holds_alternative<Continue>(_statement)
->>>>>>> 77a537e2
+		holds_alternative<Continue>(_statement) ||
+		holds_alternative<Leave>(_statement)
 	)
 		m_size += 2;
 	else if (holds_alternative<ForLoop>(_statement))
